--- conflicted
+++ resolved
@@ -64,11 +64,7 @@
     msg.connected = charger_state;
 
     dsme_log(LOG_DEBUG,
-<<<<<<< HEAD
-             "broadcasting usb charger state:%s connected",
-=======
              "usbtracker: broadcasting usb charger state:%s connected",
->>>>>>> 4f8d2966
              msg.connected ? "" : " not");
 
     broadcast_internally(&msg);
@@ -76,13 +72,8 @@
 
 static void usb_state_ind(const DsmeDbusMessage* ind)
 {
-<<<<<<< HEAD
-    static bool mounted_to_pc = false, mounted_to_pc_new = false;
-    static bool	charger_connected = false, charger_connected_new = false;
-=======
     static bool mounted_to_pc_new = false;
-    static bool charger_connected_new = false;
->>>>>>> 4f8d2966
+    static bool	charger_connected_new = false;
     const char* state         = dsme_dbus_message_get_string(ind);
 
     // dsme_log(LOG_DEBUG, "usbtracker: %s(state = %s)",__FUNCTION__, state);
@@ -91,12 +82,9 @@
         strcmp(state, "data_in_use" ) == 0)
     {
 	mounted_to_pc_new = true;
-<<<<<<< HEAD
-=======
         /* Note that we have also mode "pc_suite" but in that mode we don't
          * need to protect reboots and thus don't set this flag.
 	 */
->>>>>>> 4f8d2966
     }
     if (strcmp(state, "USB connected") == 0 ||
 	strcmp(state, "charger_connected") == 0 )
@@ -184,45 +172,6 @@
 
 DSME_HANDLER(DSM_MSGTYPE_DBUS_CONNECT, client, msg)
 {
-<<<<<<< HEAD
-  dsme_log(LOG_DEBUG, "usbtracker: DBUS_CONNECT");
-  dsme_dbus_bind_signals(&bound, signals);
-  /* we are connected on dbus, now we can query 
-     charger/usb connection details */
-
-  DBusError       error;
-  DBusConnection *conn = 0;
-  DBusMessage *req = NULL, *reply = NULL;
-  char *ret = 0;
-
-  dbus_error_init(&error);
-
-  conn = dbus_bus_get(DBUS_BUS_SYSTEM, &error);
-  if (!conn)
-  {
-     if (dbus_error_is_set(&error))
-     	return;
-  }
-
-  if ((req = dbus_message_new_method_call("com.meego.usb_moded", "/com/meego/usb_moded", "com.meego.usb_moded", "mode_request")) != NULL)
-  {
-        if ((reply = dbus_connection_send_with_reply_and_block(conn, req, -1, NULL)) != NULL)
-        {
-            dbus_message_get_args(reply, NULL, DBUS_TYPE_OBJECT_PATH, &ret, DBUS_TYPE_INVALID);
-            dbus_message_unref(reply);
-        }
-        dbus_message_unref(req);
-  }
-  dbus_connection_close(conn);
-
-  if(ret)
-  {
-    if(!strcmp(ret, "dedicated_charger"))
-      send_charger_status(TRUE);
-    else
-      send_charger_status(FALSE);
-  }
-=======
     dsme_log(LOG_DEBUG, "usbtracker: DBUS_CONNECT");
     dsme_dbus_bind_signals(&bound, signals);
 
@@ -262,7 +211,6 @@
     if( req ) dbus_message_unref(req);
     if( conn ) dbus_connection_unref(conn);
     dbus_error_free(&err);
->>>>>>> 4f8d2966
 }
 
 DSME_HANDLER(DSM_MSGTYPE_DBUS_DISCONNECT, client, msg)
